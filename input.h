--- conflicted
+++ resolved
@@ -18,13 +18,9 @@
 
 extern void input_set_env( retro_environment_t environ_cb );
 
-<<<<<<< HEAD
-=======
 extern void input_set_mouse_sensitivity( int percent );
 extern void input_set_gun_cursor( int cursor );
-extern void input_set_gun_trigger( bool use_rmb );
 
->>>>>>> 5249e839
 extern void input_set_player_count( unsigned players );
 
 extern unsigned input_get_player_count();
