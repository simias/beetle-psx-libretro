--- conflicted
+++ resolved
@@ -2836,8 +2836,6 @@
          setting_psx_multitap_port_2 = false;
    }
 
-<<<<<<< HEAD
-=======
 	var.key = option_mouse_sensitivity;
 	var.value = NULL;
 
@@ -2858,16 +2856,6 @@
 		}
 	}
 
-	var.key = option_gun_trigger;
-	var.value = NULL;
-
-	if ( environ_cb(RETRO_ENVIRONMENT_GET_VARIABLE, &var) && var.value )
-	{
-		bool newval = (!strcmp(var.value, "Right Mouse Button"));
-		input_set_gun_trigger( newval );
-	}
-
->>>>>>> 5249e839
    var.key = option_initial_scanline;
 
    if (environ_cb(RETRO_ENVIRONMENT_GET_VARIABLE, &var) && var.value)
@@ -3769,12 +3757,8 @@
       { option_analog_toggle, "DualShock Analog button toggle; disabled|enabled" },
       { option_multitap1, "Port 1: Multitap enable; disabled|enabled" },
       { option_multitap2, "Port 2: Multitap enable; disabled|enabled" },
-<<<<<<< HEAD
-=======
       { option_gun_cursor, "Gun Cursor; Cross|Dot|Off" },
-      { option_gun_trigger, "Gun Trigger; Left Mouse Button|Right Mouse Button" },
       { option_mouse_sensitivity, "Mouse Sensitivity; 100%|105%|110%|115%|120%|125%|130%|135%|140%|145%|150%|155%|160%|165%|170%|175%|180%|185%|190%|195%|200%|5%|10%|15%|20%|25%|30%|35%|40%|45%|50%|55%|60%|65%|70%|75%|80%|85%|90%|95%" },
->>>>>>> 5249e839
 #ifndef EMSCRIPTEN
       { option_cd_access_method, "CD Access Method (restart); sync|async|precache" },
 #endif
